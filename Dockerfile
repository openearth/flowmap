FROM continuumio/miniconda3
MAINTAINER Fedor Baart <fedor.baart@deltares.nl>
ENV LANG=C.UTF-8 LC_ALL=C.UTF-8
# update system and install wget
<<<<<<< HEAD
RUN \
    apt-get install -y apt-utils && \
    echo "deb http://httpredir.debian.org/debian jessie-backports main non-free" >> /etc/apt/sources.list && \
    echo "deb-src http://httpredir.debian.org/debian jessie-backports main non-free" >> /etc/apt/sources.list && \
    apt-get update --fix-missing && \
    apt-get install -y ffmpeg wget unzip &&
    apt-get install nfs-common
=======
RUN apt-get update --fix-missing && \
	apt-get install -y ffmpeg wget unzip libglu1-mesa-dev gcc\
	&& rm -rf /var/lib/apt/lists/*
>>>>>>> 3825f879

RUN conda install -c conda-forge libgdal gdal

# install flowmap
COPY ./ app/
RUN pip install pip --upgrade
RUN pip install -r app/requirements_dev.txt
RUN pip install -r app/requirements.txt
RUN cd app/ && \
	python setup.py install

CMD [ "/opt/conda/bin/matroos_flowmap" ]<|MERGE_RESOLUTION|>--- conflicted
+++ resolved
@@ -2,19 +2,13 @@
 MAINTAINER Fedor Baart <fedor.baart@deltares.nl>
 ENV LANG=C.UTF-8 LC_ALL=C.UTF-8
 # update system and install wget
-<<<<<<< HEAD
 RUN \
     apt-get install -y apt-utils && \
     echo "deb http://httpredir.debian.org/debian jessie-backports main non-free" >> /etc/apt/sources.list && \
     echo "deb-src http://httpredir.debian.org/debian jessie-backports main non-free" >> /etc/apt/sources.list && \
     apt-get update --fix-missing && \
-    apt-get install -y ffmpeg wget unzip &&
-    apt-get install nfs-common
-=======
-RUN apt-get update --fix-missing && \
-	apt-get install -y ffmpeg wget unzip libglu1-mesa-dev gcc\
+    apt-get install -y ffmpeg wget unzip libglu1-mesa-dev gcc nfs-common && \
 	&& rm -rf /var/lib/apt/lists/*
->>>>>>> 3825f879
 
 RUN conda install -c conda-forge libgdal gdal
 
