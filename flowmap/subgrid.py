--- conflicted
+++ resolved
@@ -320,13 +320,7 @@
                 try:
                     ds.setncattr(key, val)
                 except TypeError:
-<<<<<<< HEAD
-                    pass
-
-=======
                     logger.exception('could not set {} to {}'.format(key, val))
->>>>>>> 8690f002
-
 
 def export_tables(filename, tables):
     """store tables in netcdf file, create file with create_export"""
